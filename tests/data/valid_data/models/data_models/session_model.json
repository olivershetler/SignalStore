{
    "schema_name": "session",
    "schema_title": "Recording Session",
    "schema_description": "A recording session refers to a period of time when an electrophysiology recording is made from one or more subjects.",
    "schema_type": "data_model",
    "metamodel_ref": "record_metamodel",
    "json_schema": {
        "type": "object",
        "properties": {
            "schema_ref": {
                "type": "string",
                "enum": ["session"]
            },
            "data_name": {},
            "version_timestamp": {},
            "has_file": {
                "type": "boolean",
                "enum": [false]
            },
            "session_date": {},
            "session_time": {},
            "duration": {
                "type": "string"
            },
            "duration_unit": {
                "type": "string"
            },
            "session_description": {},
            "animal_data_refs": {},
            "notes": {}
        },
<<<<<<< HEAD
        "required": ["schema_ref", "data_name", "version_timestamp", "has_file", "session_date", "start_time", "duration"],
=======
        "required": ["schema_ref", "data_name", "session_date", "session_time", "duration"],
>>>>>>> c08d8c84
        "additionalProperties": true
    }
}

<|MERGE_RESOLUTION|>--- conflicted
+++ resolved
@@ -29,11 +29,7 @@
             "animal_data_refs": {},
             "notes": {}
         },
-<<<<<<< HEAD
         "required": ["schema_ref", "data_name", "version_timestamp", "has_file", "session_date", "start_time", "duration"],
-=======
-        "required": ["schema_ref", "data_name", "session_date", "session_time", "duration"],
->>>>>>> c08d8c84
         "additionalProperties": true
     }
 }
